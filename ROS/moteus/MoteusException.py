--- conflicted
+++ resolved
@@ -4,11 +4,7 @@
 import asyncio
 import nest_asyncio
 try:
-<<<<<<< HEAD
-    import moteus_pi3hat #Errors installing lead this to need to be done. Do not run this file standalone
-=======
     import moteus_pi3hat
->>>>>>> e255ca84
 except:
     pass
 import warnings
@@ -52,7 +48,7 @@
             @param rawIds These are the CAN ids of the motors attached to the Pi3Hat.
                         Is a list of lists, with each internal list representing the IDs of the motors attatched to that can drive
                         For example, [[],[],[4]] means that on CAN bus 3, there is 1 motor with ID 4 attatched.
-        
+
             @param  ids This is a flattened down version of rawIds. For example, [[1,2],[3,4],[5,6]] -> [1,2,3,4,5,6]
         """
 
@@ -75,7 +71,7 @@
         cur_id = 1
 
         loop = asyncio.get_event_loop() #get the event loop for later
-                
+
 
         for _id in rawIds:
             servo_bus_map = {} #Servo bus map is for the pi3hat router in order to know which motors are on which CAN bus
@@ -89,7 +85,7 @@
                             cur_bus = i
                     servo_bus_map[i+1] = bus_ids #Set the bus dictionary index to the ids
 
-                
+
             transport = moteus_pi3hat.Pi3HatRouter( #Create a router using the servo bus map
                 servo_bus_map = servo_bus_map
             )
@@ -97,15 +93,15 @@
             servos = {} #Go through all of the motors and create the moteus.Controller objects associated with them
             for id in rawIds:
                 servos[id] = moteus.Controller(id = id, transport=transport)
-            
+
 
             async def testMotor(): #function in order to test the single motor. If results aren't returned, the ID is incorrect. If it is wrong, the id is appended to the errors list
                 results = await transport.cycle([x.make_stop(query=True) for x in servos.values()])
                 if(len(results) == 0):
                     errors[cur_bus].append(cur_id)
-                
-                
-            
+
+
+
             loop.run_until_complete(testMotor()) #For each ID, test it to make sure it is error free
 
         #Create the messsage and call the parent MoteusException class
@@ -119,7 +115,7 @@
             return True
         else:
             return False
-        
+
 
 class MoteusWarning(UserWarning):
     """MoteusWarning class is used as a warning instead of an error. Used for suggestions or if it is entering simulation mode
